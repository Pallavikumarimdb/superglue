import OpenAI from "openai";
import { ChatCompletionMessageParam } from "openai/resources/index.mjs";
import { ToolCall, ToolCallResult, ToolDefinition } from "../tools/tools.js";
import { addNullableToOptional } from "../utils/tools.js";
import { LLM, LLMAgentResponse, LLMObjectResponse, LLMResponse } from "./llm.js";


export class OpenAIModel implements LLM {
  public contextLength: number = 128000;
  private client: OpenAI;
  private model: string;

  constructor(model: string = null) {
    this.model = model || process.env.OPENAI_MODEL || "gpt-4.1";
    this.client = new OpenAI({
      apiKey: process.env.OPENAI_API_KEY || "",
      baseURL: process.env.OPENAI_BASE_URL,
      timeout: 60000,
    });
  }
  async generateText(messages: ChatCompletionMessageParam[], temperature: number = 0): Promise<LLMResponse> {
<<<<<<< HEAD
    // Prepare input messages for Responses API
    const input = messages.map(m => ({
      role: m.role,
      content: typeof m.content === 'string' ? m.content : String(m.content)
    }));

    // Add date context
=======
    // o models don't support temperature
    if (this.model.startsWith('o')) {
      temperature = undefined;
    }
>>>>>>> e1115932
    const dateMessage = {
      role: "system",
      content: "The current date and time is " + new Date().toISOString()
    };
    input.unshift(dateMessage as any);

<<<<<<< HEAD
    try {
      // Call Responses API
      const response = await (this.model.responses.create as any)({
        model: process.env.OPENAI_MODEL || "gpt-4o",
        input: input as any,
        temperature: process.env.OPENAI_MODEL?.startsWith('o') ? undefined : temperature,
        store: false  // Don't store for simple text generation
      }) as any;
=======
    const result = await this.client.chat.completions.create({
      messages: [dateMessage, ...messages],
      model: this.model,
      temperature: temperature
    });
    let responseText = result.choices[0].message.content;
>>>>>>> e1115932

      // Extract text response
      let responseText = '';
      for (const output of response.output || []) {
        if (output.type === 'message' && output.role === 'assistant') {
          for (const content of output.content || []) {
            if (content.type === 'output_text') {
              responseText += content.text;
            }
          }
        }
      }

      if (!responseText) {
        throw new Error('No text output generated');
      }

      // Add response to messages history
      const updatedMessages = [...messages, {
        role: "assistant",
        content: responseText
      }];

      return {
        response: responseText,
        messages: updatedMessages
      } as LLMResponse;
    } catch (error) {
      console.error('Error in generateText with Responses API:', error);
      // Fall back to chat completions API
      const result = await this.model.chat.completions.create({
        messages: [dateMessage as ChatCompletionMessageParam, ...messages],
        model: process.env.OPENAI_MODEL || "gpt-4o",
        temperature: process.env.OPENAI_MODEL?.startsWith('o') ? undefined : temperature
      });

      let responseText = result.choices[0].message.content;

      const updatedMessages = [...messages, {
        role: "assistant",
        content: responseText
      }];

      return {
        response: responseText,
        messages: updatedMessages
      } as LLMResponse;
    }
  }

  private enforceStrictSchema(schema: any, isRoot: boolean) {
    if (!schema || typeof schema !== 'object') return schema;

    // wrap non-object in object with ___results key
    if (isRoot && schema.type !== 'object') {
      schema = {
        type: 'object',
        properties: {
          ___results: { ...schema }  // Create a copy of the schema
        },
        required: ['___results']
      };
    }

    if (schema.type === 'object' || schema.type === 'array') {
      schema.additionalProperties = false;
      schema.strict = true;
      if (schema.properties) {
        // Only set required for the top-level schema
        schema.required = Object.keys(schema.properties);
        delete schema.patternProperties;
        // Recursively process nested properties
        Object.values(schema.properties).forEach(prop => this.enforceStrictSchema(prop, false));
      }
      if (schema.items) {
        schema.items = this.enforceStrictSchema(schema.items, false);
        delete schema.minItems;
        delete schema.maxItems;
      }
    }

    return schema;
  };

  async generateObject(messages: ChatCompletionMessageParam[], schema: any, temperature: number = 0): Promise<LLMObjectResponse> {
<<<<<<< HEAD
    // Prepare input messages for Responses API
    const input = messages.map(m => ({
      role: m.role,
      content: typeof m.content === 'string' ? m.content : String(m.content)
    }));

    // Add date context
    const dateMessage = {
      role: "system",
      content: "The current date and time is " + new Date().toISOString()
    };
    input.unshift(dateMessage as any);
=======
    // Recursively set additionalProperties: false for all object properties
    schema = addNullableToOptional(schema)
    schema = this.enforceStrictSchema(schema, true);
    // o models don't support temperature
    if (this.model.startsWith('o')) {
      temperature = undefined;
    }
    const responseFormat = schema ? { type: "json_schema", json_schema: { name: "response", strict: true, schema: schema } } : { type: "json_object" };
    const dateMessage = {
      role: "system",
      content: "The current date and time is " + new Date().toISOString()
    } as ChatCompletionMessageParam;
    const result = await this.client.chat.completions.create({
      messages: [dateMessage, ...messages],
      model: this.model,
      temperature: temperature,
      response_format: responseFormat as any,
    });
    let responseText = result.choices[0].message.content;
>>>>>>> e1115932

    // Prepare text format based on whether schema is provided
    let textFormat: any;
    if (schema) {
      // Prepare schema for strict validation
      schema = addNullableToOptional(schema);
      schema = this.enforceStrictSchema(schema, true);

      textFormat = {
        format: {
          type: "json_schema",
          name: "structured_response",
          schema: schema,
          strict: true
        }
      };
    } else {
      textFormat = {
        format: {
          type: "json_object"
        }
      };
    }

    try {
      const response = await (this.model.responses.create as any)({
        model: process.env.OPENAI_MODEL || "gpt-4o",
        input: input as any,
        temperature: process.env.OPENAI_MODEL?.startsWith('o') ? undefined : temperature,
        text: textFormat,
        store: false  // Don't store for single structured output calls
      }) as any;

      // Extract the structured output
      let generatedObject = null;

      for (const output of response.output || []) {
        if (output.type === 'message' && output.role === 'assistant') {
          for (const content of output.content || []) {
            if (content.type === 'output_text') {
              generatedObject = JSON.parse(content.text);

              // Handle wrapped results (same as before)
              if (generatedObject.___results) {
                generatedObject = generatedObject.___results;
              }
              break;
            }
          }
        }
      }

      if (!generatedObject) {
        throw new Error('No structured output generated');
      }

      // Build updated messages for compatibility
      const updatedMessages = [...messages, {
        role: "assistant",
        content: JSON.stringify(generatedObject)
      }];

      return {
        response: generatedObject,
        messages: updatedMessages
      } as LLMObjectResponse;
    } catch (error) {
      console.error('Error in generateObject with Responses API:', error);
      // Fall back to chat completions API
      const responseFormat = schema ? { type: "json_schema", json_schema: { name: "response", strict: true, schema: schema } } : { type: "json_object" };
      const result = await this.model.chat.completions.create({
        messages: [dateMessage as ChatCompletionMessageParam, ...messages],
        model: process.env.OPENAI_MODEL || "gpt-4o",
        temperature: process.env.OPENAI_MODEL?.startsWith('o') ? undefined : temperature,
        response_format: responseFormat as any,
      });

      let responseText = result.choices[0].message.content;
      let generatedObject = JSON.parse(responseText);
      if (generatedObject.___results) {
        generatedObject = generatedObject.___results;
      }

      const updatedMessages = [...messages, {
        role: "assistant",
        content: responseText
      }];

      return {
        response: generatedObject,
        messages: updatedMessages
      } as LLMObjectResponse;
    }
  }

  async executeTaskWithTools(
    messages: ChatCompletionMessageParam[],
    tools: ToolDefinition[],
    toolExecutor: (toolCall: ToolCall) => Promise<ToolCallResult>,
    options?: { maxIterations?: number; temperature?: number; previousResponseId?: string; shouldAbort?: (trace: { toolCall: ToolCall; result: ToolCallResult }) => boolean; }
  ): Promise<LLMAgentResponse> {
    let responseId: string | null = null;

    const fnTools = tools.map(t => ({
      type: 'function' as const,
      name: t.name,
      description: t.description,
      parameters: t.parameters
    }));

    const executionTrace: LLMAgentResponse['executionTrace'] = [];
    const toolCalls: ToolCall[] = [];
    const maxIterations = options?.maxIterations ?? 10;
    const temperature = options?.temperature ?? 0.1;

    let lastAssistantText: string | null = null;
    let lastSuccessfulToolCall: LLMAgentResponse['lastSuccessfulToolCall'] = undefined;
    let lastError: string | undefined = undefined;

    for (let i = 0; i < maxIterations; i++) {
      const resp = await (this.model.responses.create as any)({
        model: process.env.OPENAI_MODEL || "gpt-4o",
        input: messages,
        previous_response_id: responseId ?? undefined,
        tools: fnTools,
        tool_choice: "required",
        temperature: temperature,
        parallel_tool_calls: false,
        store: true,
      }, { timeout: 60_000 });

      responseId = resp.id;

      for (const out of resp.output || []) {
        if (out.type === "function_call") {
          const call: ToolCall = {
            id: out.call_id || out.id,
            name: out.name,
            arguments: JSON.parse(out.arguments)
          };

          toolCalls.push(call);
          const result = await toolExecutor(call);
          executionTrace.push({ toolCall: call, result });

          // Track successful results
          if (result.result?.resultForAgent?.success && result.result?.fullResult) {
            lastSuccessfulToolCall = {
              toolCall: call,
              result: result.result.fullResult.data,
              metadata: result.result.fullResult.config
            };
          } else if (result.result?.resultForAgent?.error) {
            lastError = result.result.resultForAgent.error;
          }

          const truncatedResultForAgent = JSON.stringify(result.result?.resultForAgent ?? null).slice(0, 4_000);
          const msg = { type: "function_call_output", call_id: call.id, output: 'Output truncated to 4000 chars: ' + truncatedResultForAgent };
          messages.push(msg as any);

          if (options?.shouldAbort?.({ toolCall: call, result })) {
            if (lastAssistantText) {
              messages.push({ role: "assistant", content: lastAssistantText } as any);
            }
            return {
              finalResult: lastSuccessfulToolCall?.result ?? lastAssistantText ?? "aborted",
              toolCalls,
              executionTrace,
              messages: messages,
              responseId,
              success: !!lastSuccessfulToolCall,
              lastSuccessfulToolCall,
              lastError,
              terminationReason: lastSuccessfulToolCall ? 'success' : 'abort'
            };
          }
        } else if (out.type === "message") {
          lastAssistantText = out.content?.map(c => c.text).join("") || "";
        }
      }

      if (!resp.output?.some(o => o.type === "function_call")) {
        if (lastAssistantText) {
          messages.push({ role: "assistant", content: lastAssistantText } as any);
        }
        return {
          finalResult: lastAssistantText ?? "",
          toolCalls,
          executionTrace,
          messages: messages,
          responseId,
          success: false,
          lastSuccessfulToolCall,
          lastError: lastError || "No tool calls made",
          terminationReason: 'abort'
        };
      }
    }

    // Max iterations reached
    return {
      finalResult: lastSuccessfulToolCall?.result ?? null,
      toolCalls,
      executionTrace,
      messages: messages,
      responseId,
      success: false,
      lastSuccessfulToolCall,
      lastError: lastError || `Maximum iterations (${maxIterations}) reached`,
      terminationReason: 'max_iterations'
    };
  }
}<|MERGE_RESOLUTION|>--- conflicted
+++ resolved
@@ -19,7 +19,6 @@
     });
   }
   async generateText(messages: ChatCompletionMessageParam[], temperature: number = 0): Promise<LLMResponse> {
-<<<<<<< HEAD
     // Prepare input messages for Responses API
     const input = messages.map(m => ({
       role: m.role,
@@ -27,19 +26,12 @@
     }));
 
     // Add date context
-=======
-    // o models don't support temperature
-    if (this.model.startsWith('o')) {
-      temperature = undefined;
-    }
->>>>>>> e1115932
     const dateMessage = {
       role: "system",
       content: "The current date and time is " + new Date().toISOString()
     };
     input.unshift(dateMessage as any);
 
-<<<<<<< HEAD
     try {
       // Call Responses API
       const response = await (this.model.responses.create as any)({
@@ -48,14 +40,6 @@
         temperature: process.env.OPENAI_MODEL?.startsWith('o') ? undefined : temperature,
         store: false  // Don't store for simple text generation
       }) as any;
-=======
-    const result = await this.client.chat.completions.create({
-      messages: [dateMessage, ...messages],
-      model: this.model,
-      temperature: temperature
-    });
-    let responseText = result.choices[0].message.content;
->>>>>>> e1115932
 
       // Extract text response
       let responseText = '';
@@ -141,7 +125,6 @@
   };
 
   async generateObject(messages: ChatCompletionMessageParam[], schema: any, temperature: number = 0): Promise<LLMObjectResponse> {
-<<<<<<< HEAD
     // Prepare input messages for Responses API
     const input = messages.map(m => ({
       role: m.role,
@@ -154,27 +137,6 @@
       content: "The current date and time is " + new Date().toISOString()
     };
     input.unshift(dateMessage as any);
-=======
-    // Recursively set additionalProperties: false for all object properties
-    schema = addNullableToOptional(schema)
-    schema = this.enforceStrictSchema(schema, true);
-    // o models don't support temperature
-    if (this.model.startsWith('o')) {
-      temperature = undefined;
-    }
-    const responseFormat = schema ? { type: "json_schema", json_schema: { name: "response", strict: true, schema: schema } } : { type: "json_object" };
-    const dateMessage = {
-      role: "system",
-      content: "The current date and time is " + new Date().toISOString()
-    } as ChatCompletionMessageParam;
-    const result = await this.client.chat.completions.create({
-      messages: [dateMessage, ...messages],
-      model: this.model,
-      temperature: temperature,
-      response_format: responseFormat as any,
-    });
-    let responseText = result.choices[0].message.content;
->>>>>>> e1115932
 
     // Prepare text format based on whether schema is provided
     let textFormat: any;
